#!/usr/bin/env python

"""t is for people that want do things, not organize their tasks."""

from __future__ import with_statement

import os, re, sys, hashlib
from operator import itemgetter
from optparse import OptionParser, OptionGroup


class InvalidTaskfile(Exception):
    """Raised when the path to a task file already exists as a directory."""
    pass

class AmbiguousPrefix(Exception):
    """Raised when trying to use a prefix that could identify multiple tasks."""
    def __init__(self, prefix):
        super(AmbiguousPrefix, self).__init__()
        self.prefix = prefix

class UnknownPrefix(Exception):
    """Raised when trying to use a prefix that does not match any tasks."""
    def __init__(self, prefix):
        super(UnknownPrefix, self).__init__()
        self.prefix = prefix


def _hash(text):
    """Return a hash of the given text for use as an id.

    Currently SHA1 hashing is used.  It should be plenty for our purposes.

    """
    return hashlib.sha1(text).hexdigest()

def _task_from_taskline(taskline):
    """Parse a taskline (from a task file) and return a task.

    A taskline should be in the format:

        summary text ... | meta1:meta1_value,meta2:meta2_value,...

    The task returned will be a dictionary such as:

        { 'id': <hash id>,
          'text': <summary text>,
           ... other metadata ... }

    A taskline can also consist of only summary text, in which case the id
    and other metadata will be generated when the line is read.  This is
    supported to enable editing of the taskfile with a simple text editor.
    """
<<<<<<< HEAD
    if '|' in taskline:
        text, _, meta = taskline.rpartition('|')
=======
    if taskline.strip().startswith('#'):
        return None
    elif '|' in taskline:
        text, _, meta = taskline.partition('|')
>>>>>>> 1ad21394
        task = { 'text': text.strip() }
        for piece in meta.strip().split(','):
            label, data = piece.split(':')
            task[label.strip()] = data.strip()
    else:
        text = taskline.strip()
        task = { 'id': _hash(text), 'text': text }
    return task

def _tasklines_from_tasks(tasks):
    """Parse a list of tasks into tasklines suitable for writing."""

    tasklines = []

    for task in tasks:
        meta = [m for m in task.items() if m[0] != 'text']
        meta_str = ', '.join('%s:%s' % m for m in meta)
        tasklines.append('%s | %s\n' % (task['text'], meta_str))

    return tasklines

def _prefixes(ids):
    """Return a mapping of ids to prefixes in O(n) time.

    Each prefix will be the shortest possible substring of the ID that
    can uniquely identify it among the given group of IDs.

    If an ID of one task is entirely a substring of another task's ID, the
    entire ID will be the prefix.
    """
    ps = {}
    for id in ids:
        id_len = len(id)
        for i in range(1, id_len+1):
            # identifies an empty prefix slot, or a singular collision
            prefix = id[:i]
            if (not prefix in ps) or (ps[prefix] and prefix != ps[prefix]):
                break
        if prefix in ps:
            # if there is a collision
            other_id = ps[prefix]
            for j in range(i, id_len+1):
                if other_id[:j] == id[:j]:
                    ps[id[:j]] = ''
                else:
                    ps[other_id[:j]] = other_id
                    ps[id[:j]] = id
                    break
            else:
                ps[other_id[:id_len+1]] = other_id
                ps[id] = id
        else:
            # no collision, can safely add
            ps[prefix] = id
    ps = dict(zip(ps.values(), ps.keys()))
    if '' in ps:
        del ps['']
    return ps


class TaskDict(object):
    """A set of tasks, both finished and unfinished, for a given list.

    The list's files are read from disk when the TaskDict is initialized. They
    can be written back out to disk with the write() function.

    """
    def __init__(self, taskdir='.', name='tasks'):
        """Initialize by reading the task files, if they exist."""
        self.tasks = {}
        self.done = {}
        self.name = name
        self.taskdir = taskdir
        filemap = (('tasks', self.name), ('done', '.%s.done' % self.name))
        for kind, filename in filemap:
            path = os.path.join(os.path.expanduser(self.taskdir), filename)
            if os.path.isdir(path):
                raise InvalidTaskfile
            if os.path.exists(path):
                with open(path, 'r') as tfile:
                    tls = [tl.strip() for tl in tfile if tl]
                    tasks = map(_task_from_taskline, tls)
                    for task in tasks:
                        if task is not None:
                            getattr(self, kind)[task['id']] = task

    def __getitem__(self, prefix):
        """Return the unfinished task with the given prefix.

        If more than one task matches the prefix an AmbiguousPrefix exception
        will be raised, unless the prefix is the entire ID of one task.

        If no tasks match the prefix an UnknownPrefix exception will be raised.

        """
        matched = filter(lambda tid: tid.startswith(prefix), self.tasks.keys())
        if len(matched) == 1:
            return self.tasks[matched[0]]
        elif len(matched) == 0:
            raise UnknownPrefix(prefix)
        else:
            matched = filter(lambda tid: tid == prefix, self.tasks.keys())
            if len(matched) == 1:
                return self.tasks[matched[0]]
            else:
                raise AmbiguousPrefix(prefix)

    def add_task(self, text):
        """Add a new, unfinished task with the given summary text."""
        task_id = _hash(text)
        self.tasks[task_id] = {'id': task_id, 'text': text}

    def edit_task(self, prefix, text):
        """Edit the task with the given prefix.

        If more than one task matches the prefix an AmbiguousPrefix exception
        will be raised, unless the prefix is the entire ID of one task.

        If no tasks match the prefix an UnknownPrefix exception will be raised.

        """
        task = self[prefix]
        if text.startswith('s/') or text.startswith('/'):
            text = re.sub('^s?/', '', text).rstrip('/')
            find, _, repl = text.partition('/')
            text = re.sub(find, repl, task['text'])

        task['text'] = text

    def finish_task(self, prefix):
        """Mark the task with the given prefix as finished.

        If more than one task matches the prefix an AmbiguousPrefix exception
        will be raised, if no tasks match it an UnknownPrefix exception will
        be raised.

        """
        task = self.tasks.pop(self[prefix]['id'])
        self.done[task['id']] = task

    def remove_task(self, prefix):
        """Remove the task from tasks list.

        If more than one task matches the prefix an AmbiguousPrefix exception
        will be raised, if no tasks match it an UnknownPrefix exception will
        be raised.

        """
        task = self.tasks.pop(self[prefix]['id'])


    def print_list(self, kind='tasks', verbose=False, quiet=False, grep=''):
        """Print out a nicely formatted list of unfinished tasks."""
        tasks = dict(getattr(self, kind).items())
        label = 'prefix' if not verbose else 'id'

        if not verbose:
            for task_id, prefix in _prefixes(tasks).items():
                tasks[task_id]['prefix'] = prefix

        plen = max(map(lambda t: len(t[label]), tasks.values())) if tasks else 0
        for _, task in sorted(tasks.items()):
            if grep.lower() in task['text'].lower():
                p = '%s - ' % task[label].ljust(plen) if not quiet else ''
                print p + task['text']

    def write(self, delete_if_empty=False):
        """Flush the finished and unfinished tasks to the files on disk."""
        filemap = (('tasks', self.name), ('done', '.%s.done' % self.name))
        for kind, filename in filemap:
            path = os.path.join(os.path.expanduser(self.taskdir), filename)
            if os.path.isdir(path):
                raise InvalidTaskfile
            tasks = sorted(getattr(self, kind).values(), key=itemgetter('id'))
            if tasks or not delete_if_empty:
                with open(path, 'w') as tfile:
                    for taskline in _tasklines_from_tasks(tasks):
                        tfile.write(taskline)
            elif not tasks and os.path.isfile(path):
                os.remove(path)


def _build_parser():
    """Return a parser for the command-line interface."""
    usage = "Usage: %prog [-t DIR] [-l LIST] [options] [TEXT]"
    parser = OptionParser(usage=usage)

    actions = OptionGroup(parser, "Actions",
        "If no actions are specified the TEXT will be added as a new task.")
    actions.add_option("-e", "--edit", dest="edit", default="",
                       help="edit TASK to contain TEXT", metavar="TASK")
    actions.add_option("-f", "--finish", dest="finish",
                       help="mark TASK as finished", metavar="TASK")
    actions.add_option("-r", "--remove", dest="remove",
                       help="Remove TASK from list", metavar="TASK")
    parser.add_option_group(actions)

    config = OptionGroup(parser, "Configuration Options")
    config.add_option("-l", "--list", dest="name", default="tasks",
                      help="work on LIST", metavar="LIST")
    config.add_option("-t", "--task-dir", dest="taskdir", default="",
                      help="work on the lists in DIR", metavar="DIR")
    config.add_option("-d", "--delete-if-empty",
                      action="store_true", dest="delete", default=False,
                      help="delete the task file if it becomes empty")
    parser.add_option_group(config)

    output = OptionGroup(parser, "Output Options")
    output.add_option("-g", "--grep", dest="grep", default='',
                      help="print only tasks that contain WORD", metavar="WORD")
    output.add_option("-v", "--verbose",
                      action="store_true", dest="verbose", default=False,
                      help="print more detailed output (full task ids, etc)")
    output.add_option("-q", "--quiet",
                      action="store_true", dest="quiet", default=False,
                      help="print less detailed output (no task ids, etc)")
    output.add_option("--done",
                      action="store_true", dest="done", default=False,
                      help="list done tasks instead of unfinished ones")
    parser.add_option_group(output)

    return parser

def _main():
    """Run the command-line interface."""
    (options, args) = _build_parser().parse_args()

    td = TaskDict(taskdir=options.taskdir, name=options.name)
    text = ' '.join(args).strip()

    try:
        if options.finish:
            td.finish_task(options.finish)
            td.write(options.delete)
        elif options.remove:
            td.remove_task(options.remove)
            td.write(options.delete)
        elif options.edit:
            td.edit_task(options.edit, text)
            td.write(options.delete)
        elif text:
            td.add_task(text)
            td.write(options.delete)
        else:
            kind = 'tasks' if not options.done else 'done'
            td.print_list(kind=kind, verbose=options.verbose, quiet=options.quiet,
                          grep=options.grep)
    except AmbiguousPrefix, e:
        sys.stderr.write('The ID "%s" matches more than one task.\n' % e.prefix)
    except UnknownPrefix, e:
        sys.stderr.write('The ID "%s" does not match any task.\n' % e.prefix)


if __name__ == '__main__':
    _main()<|MERGE_RESOLUTION|>--- conflicted
+++ resolved
@@ -51,15 +51,10 @@
     and other metadata will be generated when the line is read.  This is
     supported to enable editing of the taskfile with a simple text editor.
     """
-<<<<<<< HEAD
-    if '|' in taskline:
-        text, _, meta = taskline.rpartition('|')
-=======
     if taskline.strip().startswith('#'):
         return None
     elif '|' in taskline:
-        text, _, meta = taskline.partition('|')
->>>>>>> 1ad21394
+        text, _, meta = taskline.rpartition('|')
         task = { 'text': text.strip() }
         for piece in meta.strip().split(','):
             label, data = piece.split(':')
